<<<<<<< HEAD
# 10xRules.ai by 10xDevs

<!-- ALL-CONTRIBUTORS-BADGE:START - Do not remove or modify this section -->

[![All Contributors](https://img.shields.io/badge/all_contributors-4-orange.svg?style=flat-square)](#contributors-)

<!-- ALL-CONTRIBUTORS-BADGE:END -->

[![Build and Deploy](https://github.com/przeprogramowani/ai-rules-builder/actions/workflows/master.yml/badge.svg)](https://github.com/przeprogramowani/ai-rules-builder/actions/workflows/master.yml)

![](./public/demo.png)

👉 [10xRules.ai](https://10xrules.ai)

This is a web application that enables developers to quickly create so called "rules for AI" used by tools such as GitHub Copilot, Cursor and Windsurf, through an interactive, visual interface.

## Features

- **Build AI Rules:** Create customized rule sets for different editors (Copilot, Cursor, Windsurf)
- **Export Options:** Easily copy to clipboard or download as markdown files
- **Smart Import:** Automatically generate rules by dropping package.json or requirements.txt files

## Getting Started

1. **Installation**

   ```bash
   npm install
   ```

2. **Development**

   ```bash
   npm run dev
   ```

3. **Build**
   ```bash
   npm run build
   ```

## Tech Stack

- Astro 5
- TypeScript 5
- React 18.3
- Tailwind 4
- Zustand
- Lucide React

### Testing

This project uses a comprehensive testing stack including unit tests and end-to-end tests.

### Unit Testing with Vitest

Unit tests are implemented using Vitest with JSDOM for browser environment simulation and React Testing Library for component testing.

Available commands:

```bash
# Run unit tests
npm run test

# Run tests in watch mode
npm run test:watch

# Run tests with UI
npm run test:ui

# Generate coverage report
npm run test:coverage
```

### End-to-End Testing with Playwright

E2E tests are implemented using Playwright with the Page Object Model pattern for maintainable tests.

Available commands:

```bash
# Run E2E tests
npm run test:e2e

# Run E2E tests with UI
npm run test:e2e:ui

# Generate test code with codegen
npm run test:e2e:codegen
```

### Test Structure

- `tests/unit/` - Unit tests
- `tests/setup/` - Test setup files
- `e2e/` - End-to-end tests
- `e2e/page-objects/` - Page Object Model classes
- `e2e/fixtures/` - Test fixtures and data

### CI/CD Integration

Tests are automatically run in the CI/CD pipeline using GitHub Actions. See `.github/workflows/tests.yml` for configuration.

## Contributions

Send updates to:

- `src/data/dictionaries.ts`
- `src/data/rules/...`

Important: Introduce translations for new rules in `src/i18n/translations.ts`, otherwise the unit test will fail.

## How to Write Effective Rules

When contributing new rules, please:

- **Be specific:** "Use React.memo for expensive components" not "Optimize components"
- **Make it actionable:** Provide clear guidance that can be immediately applied
- **Include placeholders:** Use `{{placeholder_text}}` for project-specific values
- **Follow conventions:** Match the style and structure of existing rules
- **Focus on best practices:** Rules should represent industry standards, not personal preferences

See examples in `src/data/rules/` directory for each technology stack.

---

[10xDevs](https://10xdevs.pl) - launching soon 🚀

## Contributors ✨

Thanks goes to these wonderful people ([emoji key](https://allcontributors.org/docs/en/emoji-key)):

<!-- ALL-CONTRIBUTORS-LIST:START - Do not remove or modify this section -->
<!-- prettier-ignore-start -->
<!-- markdownlint-disable -->
<table>
  <tbody>
    <tr>
      <td align="center" valign="top" width="14.28%"><a href="https://github.com/damianidczak"><img src="https://avatars.githubusercontent.com/u/21343496?v=4?s=100" width="100px;" alt="Damian"/><br /><sub><b>Damian</b></sub></a><br /><a href="https://github.com/przeprogramowani/ai-rules-builder/commits?author=damianidczak" title="Code">💻</a></td>
      <td align="center" valign="top" width="14.28%"><a href="https://github.com/pawel-twardziak"><img src="https://avatars.githubusercontent.com/u/180847852?v=4?s=100" width="100px;" alt="pawel-twardziak"/><br /><sub><b>pawel-twardziak</b></sub></a><br /><a href="https://github.com/przeprogramowani/ai-rules-builder/commits?author=pawel-twardziak" title="Code">💻</a></td>
      <td align="center" valign="top" width="14.28%"><a href="https://github.com/dudziakm"><img src="https://avatars.githubusercontent.com/u/10773170?v=4?s=100" width="100px;" alt="Michal Dudziak"/><br /><sub><b>Michal Dudziak</b></sub></a><br /><a href="#maintenance-dudziakm" title="Maintenance">🚧</a></td>
      <td align="center" valign="top" width="14.28%"><a href="https://www.linkedin.com/in/artur-laskowski94"><img src="https://avatars.githubusercontent.com/u/92392161?v=4?s=100" width="100px;" alt="Artur Laskowski"/><br /><sub><b>Artur Laskowski</b></sub></a><br /><a href="https://github.com/przeprogramowani/ai-rules-builder/commits?author=arturlaskowski" title="Code">💻</a></td>
    </tr>
  </tbody>
</table>

<!-- markdownlint-restore -->
<!-- prettier-ignore-end -->

<!-- ALL-CONTRIBUTORS-LIST:END -->

This project follows the [all-contributors](https://github.com/all-contributors/all-contributors) specification. Contributions of any kind welcome!
=======
# 10xRules.ai by 10xDevs

<!-- ALL-CONTRIBUTORS-BADGE:START - Do not remove or modify this section -->
[![All Contributors](https://img.shields.io/badge/all_contributors-4-orange.svg?style=flat-square)](#contributors-)
<!-- ALL-CONTRIBUTORS-BADGE:END -->

[![Build and Deploy](https://github.com/przeprogramowani/ai-rules-builder/actions/workflows/master.yml/badge.svg)](https://github.com/przeprogramowani/ai-rules-builder/actions/workflows/master.yml)

![](./public/demo.png)

👉 [10xRules.ai](https://10xrules.ai)

This is a web application that enables developers to quickly create so called "rules for AI" used by tools such as GitHub Copilot, Cursor and Windsurf, through an interactive, visual interface.

## Features

- **Build AI Rules:** Create customized rule sets for different editors (Copilot, Cursor, Windsurf)
- **Export Options:** Easily copy to clipboard or download as markdown files
- **Smart Import:** Automatically generate rules by dropping package.json or requirements.txt files

## Getting Started

1. **Installation**

   ```bash
   npm install
   ```

2. **Development**

   ```bash
   npm run dev
   ```

3. **Build**
   ```bash
   npm run build
   ```

## Tech Stack

- Astro 5
- TypeScript 5
- React 18.3
- Tailwind 4
- Zustand
- Lucide React

## Contributions

Send updates to:

- `src/data/dictionaries.ts`
- `src/data/rules/...`

## How to Write Effective Rules

When contributing new rules, please:

- **Be specific:** "Use React.memo for expensive components" not "Optimize components"
- **Make it actionable:** Provide clear guidance that can be immediately applied
- **Include placeholders:** Use `{{placeholder_text}}` for project-specific values
- **Follow conventions:** Match the style and structure of existing rules
- **Focus on best practices:** Rules should represent industry standards, not personal preferences

See examples in `src/data/rules/` directory for each technology stack.

---

[10xDevs](https://10xdevs.pl) - launching soon 🚀

## Contributors ✨

Thanks goes to these wonderful people ([emoji key](https://allcontributors.org/docs/en/emoji-key)):

<!-- ALL-CONTRIBUTORS-LIST:START - Do not remove or modify this section -->
<!-- prettier-ignore-start -->
<!-- markdownlint-disable -->
<table>
  <tbody>
    <tr>
      <td align="center" valign="top" width="14.28%"><a href="https://github.com/damianidczak"><img src="https://avatars.githubusercontent.com/u/21343496?v=4?s=100" width="100px;" alt="Damian"/><br /><sub><b>Damian</b></sub></a><br /><a href="https://github.com/przeprogramowani/ai-rules-builder/commits?author=damianidczak" title="Code">💻</a></td>
      <td align="center" valign="top" width="14.28%"><a href="https://github.com/pawel-twardziak"><img src="https://avatars.githubusercontent.com/u/180847852?v=4?s=100" width="100px;" alt="pawel-twardziak"/><br /><sub><b>pawel-twardziak</b></sub></a><br /><a href="https://github.com/przeprogramowani/ai-rules-builder/commits?author=pawel-twardziak" title="Code">💻</a></td>
      <td align="center" valign="top" width="14.28%"><a href="https://github.com/dudziakm"><img src="https://avatars.githubusercontent.com/u/10773170?v=4?s=100" width="100px;" alt="Michal Dudziak"/><br /><sub><b>Michal Dudziak</b></sub></a><br /><a href="#maintenance-dudziakm" title="Maintenance">🚧</a></td>
      <td align="center" valign="top" width="14.28%"><a href="https://www.linkedin.com/in/artur-laskowski94"><img src="https://avatars.githubusercontent.com/u/92392161?v=4?s=100" width="100px;" alt="Artur Laskowski"/><br /><sub><b>Artur Laskowski</b></sub></a><br /><a href="https://github.com/przeprogramowani/ai-rules-builder/commits?author=arturlaskowski" title="Code">💻</a></td>
    </tr>
  </tbody>
</table>

<!-- markdownlint-restore -->
<!-- prettier-ignore-end -->

<!-- ALL-CONTRIBUTORS-LIST:END -->

This project follows the [all-contributors](https://github.com/all-contributors/all-contributors) specification. Contributions of any kind welcome!
>>>>>>> 90191c11
<|MERGE_RESOLUTION|>--- conflicted
+++ resolved
@@ -1,250 +1,152 @@
-<<<<<<< HEAD
-# 10xRules.ai by 10xDevs
-
-<!-- ALL-CONTRIBUTORS-BADGE:START - Do not remove or modify this section -->
-
-[![All Contributors](https://img.shields.io/badge/all_contributors-4-orange.svg?style=flat-square)](#contributors-)
-
-<!-- ALL-CONTRIBUTORS-BADGE:END -->
-
-[![Build and Deploy](https://github.com/przeprogramowani/ai-rules-builder/actions/workflows/master.yml/badge.svg)](https://github.com/przeprogramowani/ai-rules-builder/actions/workflows/master.yml)
-
-![](./public/demo.png)
-
-👉 [10xRules.ai](https://10xrules.ai)
-
-This is a web application that enables developers to quickly create so called "rules for AI" used by tools such as GitHub Copilot, Cursor and Windsurf, through an interactive, visual interface.
-
-## Features
-
-- **Build AI Rules:** Create customized rule sets for different editors (Copilot, Cursor, Windsurf)
-- **Export Options:** Easily copy to clipboard or download as markdown files
-- **Smart Import:** Automatically generate rules by dropping package.json or requirements.txt files
-
-## Getting Started
-
-1. **Installation**
-
-   ```bash
-   npm install
-   ```
-
-2. **Development**
-
-   ```bash
-   npm run dev
-   ```
-
-3. **Build**
-   ```bash
-   npm run build
-   ```
-
-## Tech Stack
-
-- Astro 5
-- TypeScript 5
-- React 18.3
-- Tailwind 4
-- Zustand
-- Lucide React
-
-### Testing
-
-This project uses a comprehensive testing stack including unit tests and end-to-end tests.
-
-### Unit Testing with Vitest
-
-Unit tests are implemented using Vitest with JSDOM for browser environment simulation and React Testing Library for component testing.
-
-Available commands:
-
-```bash
-# Run unit tests
-npm run test
-
-# Run tests in watch mode
-npm run test:watch
-
-# Run tests with UI
-npm run test:ui
-
-# Generate coverage report
-npm run test:coverage
-```
-
-### End-to-End Testing with Playwright
-
-E2E tests are implemented using Playwright with the Page Object Model pattern for maintainable tests.
-
-Available commands:
-
-```bash
-# Run E2E tests
-npm run test:e2e
-
-# Run E2E tests with UI
-npm run test:e2e:ui
-
-# Generate test code with codegen
-npm run test:e2e:codegen
-```
-
-### Test Structure
-
-- `tests/unit/` - Unit tests
-- `tests/setup/` - Test setup files
-- `e2e/` - End-to-end tests
-- `e2e/page-objects/` - Page Object Model classes
-- `e2e/fixtures/` - Test fixtures and data
-
-### CI/CD Integration
-
-Tests are automatically run in the CI/CD pipeline using GitHub Actions. See `.github/workflows/tests.yml` for configuration.
-
-## Contributions
-
-Send updates to:
-
-- `src/data/dictionaries.ts`
-- `src/data/rules/...`
-
-Important: Introduce translations for new rules in `src/i18n/translations.ts`, otherwise the unit test will fail.
-
-## How to Write Effective Rules
-
-When contributing new rules, please:
-
-- **Be specific:** "Use React.memo for expensive components" not "Optimize components"
-- **Make it actionable:** Provide clear guidance that can be immediately applied
-- **Include placeholders:** Use `{{placeholder_text}}` for project-specific values
-- **Follow conventions:** Match the style and structure of existing rules
-- **Focus on best practices:** Rules should represent industry standards, not personal preferences
-
-See examples in `src/data/rules/` directory for each technology stack.
-
----
-
-[10xDevs](https://10xdevs.pl) - launching soon 🚀
-
-## Contributors ✨
-
-Thanks goes to these wonderful people ([emoji key](https://allcontributors.org/docs/en/emoji-key)):
-
-<!-- ALL-CONTRIBUTORS-LIST:START - Do not remove or modify this section -->
-<!-- prettier-ignore-start -->
-<!-- markdownlint-disable -->
-<table>
-  <tbody>
-    <tr>
-      <td align="center" valign="top" width="14.28%"><a href="https://github.com/damianidczak"><img src="https://avatars.githubusercontent.com/u/21343496?v=4?s=100" width="100px;" alt="Damian"/><br /><sub><b>Damian</b></sub></a><br /><a href="https://github.com/przeprogramowani/ai-rules-builder/commits?author=damianidczak" title="Code">💻</a></td>
-      <td align="center" valign="top" width="14.28%"><a href="https://github.com/pawel-twardziak"><img src="https://avatars.githubusercontent.com/u/180847852?v=4?s=100" width="100px;" alt="pawel-twardziak"/><br /><sub><b>pawel-twardziak</b></sub></a><br /><a href="https://github.com/przeprogramowani/ai-rules-builder/commits?author=pawel-twardziak" title="Code">💻</a></td>
-      <td align="center" valign="top" width="14.28%"><a href="https://github.com/dudziakm"><img src="https://avatars.githubusercontent.com/u/10773170?v=4?s=100" width="100px;" alt="Michal Dudziak"/><br /><sub><b>Michal Dudziak</b></sub></a><br /><a href="#maintenance-dudziakm" title="Maintenance">🚧</a></td>
-      <td align="center" valign="top" width="14.28%"><a href="https://www.linkedin.com/in/artur-laskowski94"><img src="https://avatars.githubusercontent.com/u/92392161?v=4?s=100" width="100px;" alt="Artur Laskowski"/><br /><sub><b>Artur Laskowski</b></sub></a><br /><a href="https://github.com/przeprogramowani/ai-rules-builder/commits?author=arturlaskowski" title="Code">💻</a></td>
-    </tr>
-  </tbody>
-</table>
-
-<!-- markdownlint-restore -->
-<!-- prettier-ignore-end -->
-
-<!-- ALL-CONTRIBUTORS-LIST:END -->
-
-This project follows the [all-contributors](https://github.com/all-contributors/all-contributors) specification. Contributions of any kind welcome!
-=======
-# 10xRules.ai by 10xDevs
-
-<!-- ALL-CONTRIBUTORS-BADGE:START - Do not remove or modify this section -->
-[![All Contributors](https://img.shields.io/badge/all_contributors-4-orange.svg?style=flat-square)](#contributors-)
-<!-- ALL-CONTRIBUTORS-BADGE:END -->
-
-[![Build and Deploy](https://github.com/przeprogramowani/ai-rules-builder/actions/workflows/master.yml/badge.svg)](https://github.com/przeprogramowani/ai-rules-builder/actions/workflows/master.yml)
-
-![](./public/demo.png)
-
-👉 [10xRules.ai](https://10xrules.ai)
-
-This is a web application that enables developers to quickly create so called "rules for AI" used by tools such as GitHub Copilot, Cursor and Windsurf, through an interactive, visual interface.
-
-## Features
-
-- **Build AI Rules:** Create customized rule sets for different editors (Copilot, Cursor, Windsurf)
-- **Export Options:** Easily copy to clipboard or download as markdown files
-- **Smart Import:** Automatically generate rules by dropping package.json or requirements.txt files
-
-## Getting Started
-
-1. **Installation**
-
-   ```bash
-   npm install
-   ```
-
-2. **Development**
-
-   ```bash
-   npm run dev
-   ```
-
-3. **Build**
-   ```bash
-   npm run build
-   ```
-
-## Tech Stack
-
-- Astro 5
-- TypeScript 5
-- React 18.3
-- Tailwind 4
-- Zustand
-- Lucide React
-
-## Contributions
-
-Send updates to:
-
-- `src/data/dictionaries.ts`
-- `src/data/rules/...`
-
-## How to Write Effective Rules
-
-When contributing new rules, please:
-
-- **Be specific:** "Use React.memo for expensive components" not "Optimize components"
-- **Make it actionable:** Provide clear guidance that can be immediately applied
-- **Include placeholders:** Use `{{placeholder_text}}` for project-specific values
-- **Follow conventions:** Match the style and structure of existing rules
-- **Focus on best practices:** Rules should represent industry standards, not personal preferences
-
-See examples in `src/data/rules/` directory for each technology stack.
-
----
-
-[10xDevs](https://10xdevs.pl) - launching soon 🚀
-
-## Contributors ✨
-
-Thanks goes to these wonderful people ([emoji key](https://allcontributors.org/docs/en/emoji-key)):
-
-<!-- ALL-CONTRIBUTORS-LIST:START - Do not remove or modify this section -->
-<!-- prettier-ignore-start -->
-<!-- markdownlint-disable -->
-<table>
-  <tbody>
-    <tr>
-      <td align="center" valign="top" width="14.28%"><a href="https://github.com/damianidczak"><img src="https://avatars.githubusercontent.com/u/21343496?v=4?s=100" width="100px;" alt="Damian"/><br /><sub><b>Damian</b></sub></a><br /><a href="https://github.com/przeprogramowani/ai-rules-builder/commits?author=damianidczak" title="Code">💻</a></td>
-      <td align="center" valign="top" width="14.28%"><a href="https://github.com/pawel-twardziak"><img src="https://avatars.githubusercontent.com/u/180847852?v=4?s=100" width="100px;" alt="pawel-twardziak"/><br /><sub><b>pawel-twardziak</b></sub></a><br /><a href="https://github.com/przeprogramowani/ai-rules-builder/commits?author=pawel-twardziak" title="Code">💻</a></td>
-      <td align="center" valign="top" width="14.28%"><a href="https://github.com/dudziakm"><img src="https://avatars.githubusercontent.com/u/10773170?v=4?s=100" width="100px;" alt="Michal Dudziak"/><br /><sub><b>Michal Dudziak</b></sub></a><br /><a href="#maintenance-dudziakm" title="Maintenance">🚧</a></td>
-      <td align="center" valign="top" width="14.28%"><a href="https://www.linkedin.com/in/artur-laskowski94"><img src="https://avatars.githubusercontent.com/u/92392161?v=4?s=100" width="100px;" alt="Artur Laskowski"/><br /><sub><b>Artur Laskowski</b></sub></a><br /><a href="https://github.com/przeprogramowani/ai-rules-builder/commits?author=arturlaskowski" title="Code">💻</a></td>
-    </tr>
-  </tbody>
-</table>
-
-<!-- markdownlint-restore -->
-<!-- prettier-ignore-end -->
-
-<!-- ALL-CONTRIBUTORS-LIST:END -->
-
-This project follows the [all-contributors](https://github.com/all-contributors/all-contributors) specification. Contributions of any kind welcome!
->>>>>>> 90191c11
+# 10xRules.ai by 10xDevs
+
+<!-- ALL-CONTRIBUTORS-BADGE:START - Do not remove or modify this section -->
+
+[![All Contributors](https://img.shields.io/badge/all_contributors-4-orange.svg?style=flat-square)](#contributors-)
+
+<!-- ALL-CONTRIBUTORS-BADGE:END -->
+
+[![Build and Deploy](https://github.com/przeprogramowani/ai-rules-builder/actions/workflows/master.yml/badge.svg)](https://github.com/przeprogramowani/ai-rules-builder/actions/workflows/master.yml)
+
+![](./public/demo.png)
+
+👉 [10xRules.ai](https://10xrules.ai)
+
+This is a web application that enables developers to quickly create so called "rules for AI" used by tools such as GitHub Copilot, Cursor and Windsurf, through an interactive, visual interface.
+
+## Features
+
+- **Build AI Rules:** Create customized rule sets for different editors (Copilot, Cursor, Windsurf)
+- **Export Options:** Easily copy to clipboard or download as markdown files
+- **Smart Import:** Automatically generate rules by dropping package.json or requirements.txt files
+
+## Getting Started
+
+1. **Installation**
+
+   ```bash
+   npm install
+   ```
+
+2. **Development**
+
+   ```bash
+   npm run dev
+   ```
+
+3. **Build**
+   ```bash
+   npm run build
+   ```
+
+## Tech Stack
+
+- Astro 5
+- TypeScript 5
+- React 18.3
+- Tailwind 4
+- Zustand
+- Lucide React
+
+### Testing
+
+This project uses a comprehensive testing stack including unit tests and end-to-end tests.
+
+### Unit Testing with Vitest
+
+Unit tests are implemented using Vitest with JSDOM for browser environment simulation and React Testing Library for component testing.
+
+Available commands:
+
+```bash
+# Run unit tests
+npm run test
+
+# Run tests in watch mode
+npm run test:watch
+
+# Run tests with UI
+npm run test:ui
+
+# Generate coverage report
+npm run test:coverage
+```
+
+### End-to-End Testing with Playwright
+
+E2E tests are implemented using Playwright with the Page Object Model pattern for maintainable tests.
+
+Available commands:
+
+```bash
+# Run E2E tests
+npm run test:e2e
+
+# Run E2E tests with UI
+npm run test:e2e:ui
+
+# Generate test code with codegen
+npm run test:e2e:codegen
+```
+
+### Test Structure
+
+- `tests/unit/` - Unit tests
+- `tests/setup/` - Test setup files
+- `e2e/` - End-to-end tests
+- `e2e/page-objects/` - Page Object Model classes
+- `e2e/fixtures/` - Test fixtures and data
+
+### CI/CD Integration
+
+Tests are automatically run in the CI/CD pipeline using GitHub Actions. See `.github/workflows/tests.yml` for configuration.
+
+## Contributions
+
+Send updates to:
+
+- `src/data/dictionaries.ts`
+- `src/data/rules/...`
+
+Important: Introduce translations for new rules in `src/i18n/translations.ts`, otherwise the unit test will fail.
+
+## How to Write Effective Rules
+
+When contributing new rules, please:
+
+- **Be specific:** "Use React.memo for expensive components" not "Optimize components"
+- **Make it actionable:** Provide clear guidance that can be immediately applied
+- **Include placeholders:** Use `{{placeholder_text}}` for project-specific values
+- **Follow conventions:** Match the style and structure of existing rules
+- **Focus on best practices:** Rules should represent industry standards, not personal preferences
+
+See examples in `src/data/rules/` directory for each technology stack.
+
+---
+
+[10xDevs](https://10xdevs.pl) - launching soon 🚀
+
+## Contributors ✨
+
+Thanks goes to these wonderful people ([emoji key](https://allcontributors.org/docs/en/emoji-key)):
+
+<!-- ALL-CONTRIBUTORS-LIST:START - Do not remove or modify this section -->
+<!-- prettier-ignore-start -->
+<!-- markdownlint-disable -->
+<table>
+  <tbody>
+    <tr>
+      <td align="center" valign="top" width="14.28%"><a href="https://github.com/damianidczak"><img src="https://avatars.githubusercontent.com/u/21343496?v=4?s=100" width="100px;" alt="Damian"/><br /><sub><b>Damian</b></sub></a><br /><a href="https://github.com/przeprogramowani/ai-rules-builder/commits?author=damianidczak" title="Code">💻</a></td>
+      <td align="center" valign="top" width="14.28%"><a href="https://github.com/pawel-twardziak"><img src="https://avatars.githubusercontent.com/u/180847852?v=4?s=100" width="100px;" alt="pawel-twardziak"/><br /><sub><b>pawel-twardziak</b></sub></a><br /><a href="https://github.com/przeprogramowani/ai-rules-builder/commits?author=pawel-twardziak" title="Code">💻</a></td>
+      <td align="center" valign="top" width="14.28%"><a href="https://github.com/dudziakm"><img src="https://avatars.githubusercontent.com/u/10773170?v=4?s=100" width="100px;" alt="Michal Dudziak"/><br /><sub><b>Michal Dudziak</b></sub></a><br /><a href="#maintenance-dudziakm" title="Maintenance">🚧</a></td>
+      <td align="center" valign="top" width="14.28%"><a href="https://www.linkedin.com/in/artur-laskowski94"><img src="https://avatars.githubusercontent.com/u/92392161?v=4?s=100" width="100px;" alt="Artur Laskowski"/><br /><sub><b>Artur Laskowski</b></sub></a><br /><a href="https://github.com/przeprogramowani/ai-rules-builder/commits?author=arturlaskowski" title="Code">💻</a></td>
+    </tr>
+  </tbody>
+</table>
+
+<!-- markdownlint-restore -->
+<!-- prettier-ignore-end -->
+
+<!-- ALL-CONTRIBUTORS-LIST:END -->
+
+We're recognizing all contributors with [all-contributors](https://github.com/all-contributors/all-contributors). Feel invited to collaborate!