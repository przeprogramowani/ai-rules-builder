--- conflicted
+++ resolved
@@ -18,11 +18,8 @@
     "@types/react-dom": "18.3.5",
     "astro": "^5.5.2",
     "clsx": "^2.1.1",
-<<<<<<< HEAD
     "esbuild": "^0.25.0",
-=======
     "fflate": "^0.8.2",
->>>>>>> 28399b3f
     "lucide-react": "0.479.0",
     "react": "18.3.0",
     "react-dom": "18.3.0",
