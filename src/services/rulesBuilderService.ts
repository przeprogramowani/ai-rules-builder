--- conflicted
+++ resolved
@@ -1,6 +1,3 @@
-<<<<<<< HEAD
-import { getLayerByStack, getStacksByLibrary, Layer, Library, Stack } from '../data/dictionaries';
-=======
 import {
   Layer,
   Library,
@@ -8,7 +5,6 @@
   getLayerByStack,
   getStacksByLibrary,
 } from '../data/dictionaries';
->>>>>>> bee31fab
 import { getRulesForLibrary } from '../data/rules';
 import { slugify } from '../utils/slugify.ts';
 
@@ -35,12 +31,8 @@
     projectName: string,
     projectDescription: string,
     selectedLibraries: Library[],
-<<<<<<< HEAD
     multiFile?: boolean
   ): RulesContent[] {
-=======
-  ): RulesContent {
->>>>>>> bee31fab
     // Group libraries by stack and layer
     const librariesByStack = this.groupLibrariesByStack(selectedLibraries);
     const stacksByLayer = this.groupStacksByLayer(
